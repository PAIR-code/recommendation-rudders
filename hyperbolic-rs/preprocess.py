--- conflicted
+++ resolved
@@ -24,12 +24,11 @@
 from rudders.utils import set_seed, sort_items_by_popularity, save_as_pickle
 
 FLAGS = flags.FLAGS
-<<<<<<< HEAD
-flags.DEFINE_string('run_id', default='prep-hopdist0.65', help='Name of prep to store')
+flags.DEFINE_string('run_id', default='prep-notitle-hopdist0.75', help='Name of prep to store')
 flags.DEFINE_string('item', default='ml-1m', help='Item can be "keen" (user-keen interactions), "gem" (keen-gem '
                                                 'interactions), or "ml-1m"')
 flags.DEFINE_string('dataset_path', default='data/ml-1m', help='Path to raw dataset: data/keen, data/ml-1m')
-flags.DEFINE_string('item_item_file', default='data/prep/ml-1m/item_item_hop_distance_th0.65.pickle',
+flags.DEFINE_string('item_item_file', default='data/prep/ml-1m/item_item_notitle_hop_distance_th0.75.pickle',
                     help='Path to the item-item distance file')
 flags.DEFINE_boolean('plot_graph', default=False, help='Plots the user-item graph')
 flags.DEFINE_boolean('shuffle', default=False, help='Shuffle the samples')
@@ -37,12 +36,6 @@
 flags.DEFINE_integer('min_user_interactions', default=5, help='Users with less than this interactions are filtered')
 flags.DEFINE_integer('min_item_interactions', default=2, help='Items with less than this interactions are filtered')
 flags.DEFINE_integer('max_item_interactions', default=150, help='Items with more than this interactions are filtered')
-=======
-flags.DEFINE_string('run_id', default='prep', help='Name of prep to store')
-flags.DEFINE_string('dataset_path', default='data/keen', help='Path to raw dataset: data/keen, data/gem or data/ml-1m')
-flags.DEFINE_boolean('plot_graph', default=False, help='Plots the user-item graph')
-flags.DEFINE_boolean('shuffle', default=True, help='Shuffle the samples')
->>>>>>> e862d583
 flags.DEFINE_integer('seed', default=42, help='Random seed')
 flags.DEFINE_integer('filter_most_popular', default=-1,
                      help='Filters out most popular items. If -1 it does not filter')
@@ -102,20 +95,6 @@
     }
 
 
-<<<<<<< HEAD
-=======
-def save_as_pickle(save_path, data):
-    """
-    Saves data to train, dev, test and samples pickle files.
-
-    :param save_path: path where to save data.
-    :param data: Data to store
-    """
-    with open(str(save_path), 'wb') as fp:
-        pickle.dump(data, fp)
-
-
->>>>>>> e862d583
 def plot_graph(samples):
     """Plot user-item graph, setting different colors for items and users."""
     import networkx as nx
@@ -134,25 +113,33 @@
 
 
 def load_item_item_distances(item_item_file_path):
+    """Loads item-item distances that were precomputed with item_graph.py"""
     print(f"Loading data from {item_item_file_path}")
     with tf.io.gfile.GFile(str(item_item_file_path), 'rb') as f:
         data = pickle.load(f)
     return data["item_item_distances"]
 
 
-def build_distance_matrix(item_item_distances_dict, iid2id, sparse=False):
+def build_distance_matrix(item_item_distances_dict, iid2id, do_sparse=False):
     """
     Build a distance matrix according to the graph distance between the items, stored in the item_item_distances_dict
-    The order of the matrix is given by the ids in id2iid.
+    The order of the matrix is given by the ids in iid2id.
     This is, the distance between the item with numerical indexes i and j is in the position distance_matrix[i, j]
 
     The distance to unconnected nodes or the distance from a node to itself is 0 if the matrix is sparse, or -1
     if the matrix is dense.
-    """
-    if sparse:
+
+    :param item_item_distances_dict: dictionary that has the precomputed distances between pairs of items,
+    if there is a path between them in the semantic graph.
+    :param iid2id: mapping of item id (unique alpha numeric value that identifies the item) and
+    item index (0, 1, 2, ..)
+    :param do_sparse: if True, the distance matrix is returned as a sparse matrix, else as a numpy array
+    """
+    if do_sparse:
         distance_matrix = np.zeros((len(iid2id), len(iid2id)))
     else:
         distance_matrix = np.ones((len(iid2id), len(iid2id))) * -1
+
     for src_iid, src_index in iid2id.items():
         if src_iid not in item_item_distances_dict:
             continue
@@ -162,7 +149,7 @@
                 dst_index = iid2id[dst_iid]
                 distance_matrix[src_index, dst_index] = max(distance, 0.1)  # set a minimum distance for stability
 
-    if FLAGS.sparse:
+    if do_sparse:
         return sparse.csr_matrix(distance_matrix)
     return distance_matrix
 
@@ -170,15 +157,10 @@
 def main(_):
     set_seed(FLAGS.seed, set_tf_seed=True)
     dataset_path = Path(FLAGS.dataset_path)
-<<<<<<< HEAD
     if FLAGS.item == "keen":
         samples = keen.load_user_keen_interactions(dataset_path, min_user_ints=FLAGS.min_user_interactions,
                                                    min_item_ints=FLAGS.min_item_interactions,
                                                    max_item_ints=FLAGS.max_item_interactions)
-=======
-    if "keen" in FLAGS.dataset_path:
-        samples = keen.load_interactions_to_dict(dataset_path, min_interactions=5)
->>>>>>> e862d583
         iid2name = keen.build_iid2title(item_id_key="keen_id", item_title_key="keen_title")
     elif FLAGS.item == "gem":
         samples = keen.load_keen_gems_interactions(dataset_path, min_keen_keen_edges=2, max_keen_keen_edges=1000,
@@ -212,35 +194,24 @@
             ints = sorted(ints)
         id_samples[uid2id[uid]] = [iid2id[iid] for iid in ints]
 
-<<<<<<< HEAD
     data = create_splits(id_samples, do_random=FLAGS.shuffle, seed=FLAGS.seed)
     data["iid2name"] = iid2name
     data["id2uid"] = {v: k for k, v in uid2id.items()}
     data["id2iid"] = {v: k for k, v in iid2id.items()}
 
-    # if there is an item-item graph it preprocesses it
+    # if there is an item-item graph, we preprocess it
     if FLAGS.item_item_file:
         item_item_distances_dict = load_item_item_distances(FLAGS.item_item_file)
-        item_item_distance_matrix = build_distance_matrix(item_item_distances_dict, iid2id, sparse=FLAGS.sparse)
+        item_item_distance_matrix = build_distance_matrix(item_item_distances_dict, iid2id, do_sparse=FLAGS.sparse)
         data["item_item_distance_matrix"] = item_item_distance_matrix
-=======
-    splits = create_splits(id_samples, do_random=FLAGS.shuffle)
-    splits["iid2name"] = iid2name
-    splits["id2uid"] = {v: k for k, v in uid2id.items()}
-    splits["id2iid"] = {v: k for k, v in iid2id.items()}
->>>>>>> e862d583
 
     # creates directories to save preprocessed data
     prep_path = Path(CONFIG["string"]["prep_dir"][1])
     prep_path.mkdir(parents=True, exist_ok=True)
     to_save_dir = prep_path / FLAGS.dataset_path.split("/")[-1]
     to_save_dir.mkdir(parents=True, exist_ok=True)
-<<<<<<< HEAD
     save_as_pickle(to_save_dir / f'{FLAGS.run_id}.pickle', data)
-=======
-    save_as_pickle(to_save_dir / f'{FLAGS.run_id}.pickle', splits)
->>>>>>> e862d583
 
 
 if __name__ == '__main__':
-    app.run(main)
+    app.run(main)