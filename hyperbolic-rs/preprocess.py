--- conflicted
+++ resolved
@@ -24,16 +24,6 @@
 from rudders.utils import set_seed, sort_items_by_popularity, save_as_pickle
 
 FLAGS = flags.FLAGS
-<<<<<<< HEAD
-flags.DEFINE_string('run_id', default='multi-ukeen-minuser5-minkeen2-maxkeen150-hopdist0.55', help='Name of prep to store')
-flags.DEFINE_string('item', default='keen', help='Item can be "keen" (user-keen interactions), "gem" (keen-gem '
-                                                'interactions), or "ml-1m"')
-flags.DEFINE_string('dataset_path', default='data/keen', help='Path to raw dataset: data/keen, data/ml-1m')
-flags.DEFINE_string('item_item_file', default='data/prep/keen/item_item_hop_distance_th0.55.pickle',
-                    help='Path to the item-item distance file')
-flags.DEFINE_boolean('plot_graph', default=False, help='Plots the user-item graph')
-flags.DEFINE_boolean('shuffle', default=True, help='Shuffle the samples')
-=======
 flags.DEFINE_string('run_id', default='prep-notitle-hopdist0.75', help='Name of prep to store')
 flags.DEFINE_string('item', default='ml-1m', help='Item can be "keen" (user-keen interactions), "gem" (keen-gem '
                                                 'interactions), or "ml-1m"')
@@ -42,7 +32,6 @@
                     help='Path to the item-item distance file')
 flags.DEFINE_boolean('plot_graph', default=False, help='Plots the user-item graph')
 flags.DEFINE_boolean('shuffle', default=False, help='Shuffle the samples')
->>>>>>> ea826920
 flags.DEFINE_boolean('sparse', default=False, help='Stores item-item matrix as a sparse matrix')
 flags.DEFINE_integer('min_user_interactions', default=5, help='Users with less than this interactions are filtered')
 flags.DEFINE_integer('min_item_interactions', default=2, help='Items with less than this interactions are filtered')
@@ -50,11 +39,8 @@
 flags.DEFINE_integer('seed', default=42, help='Random seed')
 flags.DEFINE_integer('filter_most_popular', default=-1,
                      help='Filters out most popular items. If -1 it does not filter')
-<<<<<<< HEAD
-=======
 flags.DEFINE_float('min_matrix_distance', default=0.1, help='Minimum distance allowed in distance matrix. Values below'
                                                             'this threshold will be clamped to min_distance')
->>>>>>> ea826920
 
 
 def map_raw_ids_to_sequential_ids(samples):
@@ -71,14 +57,8 @@
     """
     uid2id, iid2id = {}, {}
     sorted_samples = sorted(samples.items(), key=lambda x: x[0])
-<<<<<<< HEAD
     # first sets items ids only
     for _, ints in sorted_samples:
-=======
-    for uid, ints in sorted_samples:
-        if uid not in uid2id:
-            uid2id[uid] = len(uid2id)
->>>>>>> ea826920
         sorted_ints = sorted(ints)
         for iid in sorted_ints:
             if iid not in iid2id:
@@ -149,11 +129,7 @@
     return data["item_item_distances"]
 
 
-<<<<<<< HEAD
-def build_distance_matrix(item_item_distances_dict, iid2id, do_sparse=False):
-=======
 def build_distance_matrix(item_item_distances_dict, iid2id, do_sparse=False, min_distance=0.1):
->>>>>>> ea826920
     """
     Build a distance matrix according to the graph distance between the items, stored in the item_item_distances_dict
     The order of the matrix is given by the ids in iid2id.
@@ -167,10 +143,7 @@
     :param iid2id: mapping of item id (unique alpha numeric value that identifies the item) and
     item index (0, 1, 2, ..)
     :param do_sparse: if True, the distance matrix is returned as a sparse matrix, else as a numpy array
-<<<<<<< HEAD
-=======
     :param min_distance: minimum distance in the distance matrix. Values below will be clamped to min_distance.
->>>>>>> ea826920
     """
     if do_sparse:
         distance_matrix = np.zeros((len(iid2id), len(iid2id)))
@@ -184,12 +157,7 @@
         for dst_iid, distance in src_dist.items():
             if src_iid != dst_iid and dst_iid in iid2id:
                 dst_index = iid2id[dst_iid]
-<<<<<<< HEAD
-                distance_matrix[src_index, dst_index] = max(distance, 0.1)  # set a minimum distance for stability
-=======
                 distance_matrix[src_index, dst_index] = max(distance, min_distance)
->>>>>>> ea826920
-
     if do_sparse:
         return sparse.csr_matrix(distance_matrix)
     return distance_matrix
@@ -243,12 +211,8 @@
     # if there is an item-item graph, we preprocess it
     if FLAGS.item_item_file:
         item_item_distances_dict = load_item_item_distances(FLAGS.item_item_file)
-<<<<<<< HEAD
-        item_item_distance_matrix = build_distance_matrix(item_item_distances_dict, iid2id, do_sparse=FLAGS.sparse)
-=======
         item_item_distance_matrix = build_distance_matrix(item_item_distances_dict, iid2id, do_sparse=FLAGS.sparse,
                                                           min_distance=FLAGS.min_matrix_distance)
->>>>>>> ea826920
         data["item_item_distance_matrix"] = item_item_distance_matrix
 
     # creates directories to save preprocessed data
