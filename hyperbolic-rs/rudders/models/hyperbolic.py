# Copyright 2017 The Rudders Authors.
#
# Licensed under the Apache License, Version 2.0 (the "License");
# you may not use this file except in compliance with the License.
# You may obtain a copy of the License at
#
#      http://www.apache.org/licenses/LICENSE-2.0
#
# Unless required by applicable law or agreed to in writing, software
# distributed under the License is distributed on an "AS IS" BASIS,
# WITHOUT WARRANTIES OR CONDITIONS OF ANY KIND, either express or implied.
# See the License for the specific language governing permissions and
# limitations under the License.

from abc import ABC
import tensorflow as tf
from rudders.models.base import CFModel
from rudders import hmath
from rudders.models.euclidean import euclidean_distance


class BaseHyperbolic(CFModel, ABC):
    """Base model class for hyperbolic embeddings with parameters defined in tangent space."""

    def __init__(self, n_users, n_items, args):
        super(BaseHyperbolic, self).__init__(n_users, n_items, args)
        # inits c to a value that will result in softplus(c) == curvature
        init_value = tf.math.log(tf.math.exp(tf.keras.backend.constant(args.curvature)) - 1)
        self.c = tf.Variable(initial_value=init_value, trainable=args.train_c)

    def get_users(self, indexes):
        return hmath.expmap0(self.user(indexes), self.get_c())

    def get_all_users(self):
        return hmath.expmap0(self.user.embeddings, self.get_c())

    def get_items(self, indexes):
        return hmath.expmap0(self.item(indexes), self.get_c())

    def get_all_items(self):
        return hmath.expmap0(self.item.embeddings, self.get_c())

    def get_c(self):
        return tf.math.softplus(self.c)

    def distance(self, embeds_a, embeds_b, all_pairs):
        c = self.get_c()
        if all_pairs:
            return hmath.hyp_distance_all_pairs(embeds_a, embeds_b, c)
        return hmath.hyp_distance(embeds_a, embeds_b, c)


class DistHyperbolic(BaseHyperbolic):
    def score(self, user_embeds, item_embeds, all_pairs):
        """Score based on square hyperbolic distance"""
<<<<<<< HEAD
        return -self.distance(user_embeds, item_embeds, all_pairs)**2
=======
        c = self.get_c()
        if all_pairs:
            return -hmath.hyp_distance_all_pairs(user_embeds, item_embeds, c) ** 2
        return -hmath.hyp_distance(user_embeds, item_embeds, c) ** 2


class DistanceHyperbolicDistortion(DistHyperbolic):
    """
    Computes distortion of the embeddings according to the formula:
    distortion(u, i) = |hy_dist(u, i) - eu_dist(u, i)| / eu_dist(u, i)
    with u, i \in B^n

    Note that the euclidean distance is calculated with the points already projected onto the hyperbolic
    """

    def distortion(self, input_tensor, all_pairs=False):
        user_embeds = self.get_users(input_tensor)
        all_item_embeds = self.get_all_items() if all_pairs else self.get_items(input_tensor)
        distor = self.distortion_from_embeds(user_embeds, all_item_embeds, all_pairs)
        return distor

    def distortion_from_embeds(self, user_embeds, item_embeds, all_pairs):
        c = self.get_c()
        if all_pairs:
            hy_distance = hmath.hyp_distance_all_pairs(user_embeds, item_embeds, c)
        else:
            hy_distance = hmath.hyp_distance(user_embeds, item_embeds, c)
        eu_distance = euclidean_distance(user_embeds, item_embeds, all_pairs)
        eu_distance = tf.maximum(eu_distance, hmath.MIN_NORM)

        return tf.abs(hy_distance - eu_distance) / eu_distance


class DistanceHyperbolicTangentSpaceDistortion(DistanceHyperbolicDistortion):
    """
    Computes distortion of the embeddings according to the formula:
    distortion(u, i) = |hy_dist(u, i) - eu_dist(f(u), f(i))| / eu_dist(f(u), f(i))
    with u, i \in B^n (Poincare ball) and f(u), f(i) \in R^n (Euclidean space)
    """

    def distortion_from_embeds(self, user_embeds, item_embeds, all_pairs):
        c = self.get_c()
        if all_pairs:
            hy_distance = hmath.hyp_distance_all_pairs(user_embeds, item_embeds, c)
        else:
            hy_distance = hmath.hyp_distance(user_embeds, item_embeds, c)
        eu_distance = euclidean_distance(hmath.logmap0(user_embeds, c), hmath.logmap0(item_embeds, c), all_pairs)
        eu_distance = tf.maximum(eu_distance, hmath.MIN_NORM)

        return tf.abs(hy_distance - eu_distance) / eu_distance
>>>>>>> 6acd53a4
<|MERGE_RESOLUTION|>--- conflicted
+++ resolved
@@ -53,13 +53,7 @@
 class DistHyperbolic(BaseHyperbolic):
     def score(self, user_embeds, item_embeds, all_pairs):
         """Score based on square hyperbolic distance"""
-<<<<<<< HEAD
         return -self.distance(user_embeds, item_embeds, all_pairs)**2
-=======
-        c = self.get_c()
-        if all_pairs:
-            return -hmath.hyp_distance_all_pairs(user_embeds, item_embeds, c) ** 2
-        return -hmath.hyp_distance(user_embeds, item_embeds, c) ** 2
 
 
 class DistanceHyperbolicDistortion(DistHyperbolic):
@@ -106,4 +100,3 @@
         eu_distance = tf.maximum(eu_distance, hmath.MIN_NORM)
 
         return tf.abs(hy_distance - eu_distance) / eu_distance
->>>>>>> 6acd53a4
