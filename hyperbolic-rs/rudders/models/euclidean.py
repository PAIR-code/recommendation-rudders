--- conflicted
+++ resolved
@@ -21,7 +21,6 @@
 class BaseEuclidean(CFModel, ABC):
     """Base model class for Euclidean embeddings."""
 
-<<<<<<< HEAD
     def get_rhs(self, input_tensor):
         return self.entities(input_tensor[:, -1])
 
@@ -31,20 +30,12 @@
 
 class CTDecomp(BaseEuclidean):
     """Canonical tensor decomposition."""
-=======
-    def get_lhs(self, input_tensor):
-        return self.entities(input_tensor[:, 0])
-
-    def get_rhs(self, input_tensor):
-        return self.entities(input_tensor[:, -1])
->>>>>>> 1544c1d6
-
+    
     def get_lhs(self, input_tensor):
         entities = self.entities(input_tensor[:, 0])
         relations = self.relations(input_tensor[:, 1])
         return tf.multiply(entities, relations)
 
-<<<<<<< HEAD
     def similarity_score(self, lhs, rhs, all_items):
         """Score based on dot product"""
         if all_items:
@@ -59,27 +50,12 @@
      - No L2 normalization is applied on the entity embeddings
      - The loss is based on squared Euclidean distance instead of 'just' Euclidean distance
     """
-=======
-class SMFactor(BaseEuclidean):
-    """Collaborative Metric Learning model based on Matrix Factorization."""
-
-    def __init__(self, n_users, n_items, n_relations, item_ids, args):
-        super().__init__(n_users, n_items, n_relations, item_ids, args, train_bias=False)
-        self.relations = None
-
-    def similarity_score(self, lhs, rhs, all_items):
-        """Score based on dot product"""
-        if all_items:
-            return tf.matmul(lhs, tf.transpose(rhs))
-        return tf.reduce_sum(lhs * rhs, axis=-1, keepdims=True)
->>>>>>> 1544c1d6
 
     def get_lhs(self, input_tensor):
         entities = self.entities(input_tensor[:, 0])
         relations = self.relations(input_tensor[:, 1])
         return entities + relations
 
-<<<<<<< HEAD
 
 class MuREuclidean(BaseEuclidean):
 
@@ -91,42 +67,6 @@
             embeddings_initializer=self.initializer,
             embeddings_regularizer=self.relation_regularizer,
             name='relation_transforms')
-=======
-class DistEuclidean(BaseEuclidean):
-    """Collaborative Metric Learning model based on Euclidean Distance."""
-
-    def __init__(self, n_users, n_items, n_relations, item_ids, args):
-        super().__init__(n_users, n_items, n_relations, item_ids, args, train_bias=False)
-        self.relations = None
-
-    def similarity_score(self, lhs, rhs, all_items):
-        return -euclidean_sq_distance(lhs, rhs, all_items)
-
-
-class MultiRelEuclidean(BaseEuclidean):
-
-    def __init__(self, n_users, n_items, n_relations, item_ids, args):
-        super().__init__(n_users, n_items, n_relations, item_ids, args, train_bias=True)
-        self.relation_transforms = tf.keras.layers.Embedding(
-            input_dim=n_relations,
-            output_dim=self.dims,
-            embeddings_initializer=self.initializer,
-            embeddings_regularizer=self.relation_regularizer,
-            name='relation_transforms')
-
-    def get_lhs(self, input_tensor):
-        heads = self.entities(input_tensor[:, 0])
-        relation_transforms = self.relation_transforms(input_tensor[:, 1])
-        return relation_transforms * heads
-
-    def get_rhs(self, input_tensor):
-        tails = self.entities(input_tensor[:, -1])
-        relation_additions = self.relations(input_tensor[:, 1])
-        return tails + relation_additions
-
-    def similarity_score(self, lhs, rhs, all_items):
-        return -euclidean_sq_distance(lhs, rhs, all_items)
->>>>>>> 1544c1d6
 
     def get_lhs(self, input_tensor):
         heads = self.entities(input_tensor[:, 0])
