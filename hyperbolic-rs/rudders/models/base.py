--- conflicted
+++ resolved
@@ -15,11 +15,7 @@
 
 import numpy as np
 import tensorflow as tf
-<<<<<<< HEAD
 from rudders.relations import Relations
-=======
-from enum import Enum
->>>>>>> 1544c1d6
 from rudders.models import regularizers
 from rudders.emath import apply_rotation, apply_reflection
 
@@ -40,7 +36,6 @@
     different types of relations between entities (users and items)
     """
 
-<<<<<<< HEAD
     def __init__(self, n_entities, n_relations, item_ids, args, train_bias=False):
         super().__init__()
         self.dims = args.dims
@@ -48,16 +43,6 @@
         self.initializer = getattr(tf.keras.initializers, args.initializer)
         self.entity_regularizer = getattr(regularizers, args.regularizer)(args.entity_reg)
         self.relation_regularizer = getattr(regularizers, args.regularizer)(args.relation_reg)
-=======
-    def __init__(self, n_users, n_items, n_relations, item_ids, args, train_bias=True):
-        super().__init__()
-        self.dims = args.dims
-        self.item_ids = np.reshape(np.array(item_ids), (-1, 1))
-        self.initializer = getattr(tf.keras.initializers, args.initializer)(minval=-0.01, maxval=0.01)
-        self.entity_regularizer = getattr(regularizers, args.regularizer)(args.entity_reg)
-        self.relation_regularizer = getattr(regularizers, args.regularizer)(args.relation_reg)
-        n_entities = n_users + n_items
->>>>>>> 1544c1d6
         self.entities = tf.keras.layers.Embedding(
             input_dim=n_entities,
             output_dim=self.dims,
@@ -149,7 +134,6 @@
             rhs_biases = self.bias_tail(input_tensor[:, -1])
         predictions = self.score(lhs, lhs_biases, rhs, rhs_biases, all_items)
         return predictions
-<<<<<<< HEAD
 
     def score(self, lhs, lhs_biases, rhs, rhs_biases, all_items):
         """
@@ -174,31 +158,6 @@
 
         :param split_data: Dataset with tensor of size n_examples x 3 containing pairs' indices.
         :param excluded_items: List of item ids to be excluded from the evaluation
-=======
-
-    def score(self, lhs, lhs_biases, rhs, rhs_biases, all_items):
-        """
-        Compute triple scores using embeddings and biases.
-        
-        :param lhs: B1 x embedding_dim 
-        :param lhs_biases: B1 x 1 
-        :param rhs: B2 x embedding_dim
-        :param rhs_biases: B2 x 1
-        :param all_items: boolean to indicate if should compute vs all rhs or just pairs of scores. If False then
-        B1 must be equal to B2 
-        :return: scores: B1 x 1 if all_items is False, else B1 x B2
-        """
-        score = self.similarity_score(lhs, rhs, all_items)
-        if all_items:
-            return score + lhs_biases + tf.transpose(rhs_biases)
-        return score + lhs_biases + rhs_biases
-
-    def random_eval(self, split_data, samples, batch_size=500, num_rand=100, seed=1234):
-        """
-        Compute ranking-based evaluation metrics in both full and random settings.
-
-        :param split_data: Tensor of size n_examples x 2 containing pairs' indices.
->>>>>>> 1544c1d6
         :param samples: Dict representing items to skip per user for evaluation in the filtered setting.
         :param batch_size: batch size to use to compute scores.
         :param num_rand: number of negative samples to draw.
@@ -214,20 +173,9 @@
         ranks_random = np.ones(total_examples)
 
         for counter, input_tensor in enumerate(split_data.batch(batch_size)):
-<<<<<<< HEAD
             targets = self.call(input_tensor).numpy()
             scores = self.call(input_tensor, all_items=True).numpy()
             scores[:, excluded_items] = -1e6
-=======
-            # builds triplet input with relation
-            relation = tf.constant(Relations.USER_ITEM.value, shape=(len(input_tensor), 1), dtype=tf.int64)
-            head = tf.expand_dims(input_tensor[:, 0], 1)
-            tail = tf.expand_dims(input_tensor[:, 1], 1)
-            triplet_input_tensor = tf.concat((head, relation, tail), axis=-1)
-
-            targets = self.call(triplet_input_tensor).numpy()
-            scores = self.call(triplet_input_tensor, all_items=True).numpy()
->>>>>>> 1544c1d6
             scores_random = np.ones(shape=(scores.shape[0], num_rand))
             for i, query in enumerate(input_tensor):
                 query = query.numpy()
@@ -243,7 +191,6 @@
             ranks[ini:end] += np.sum((scores >= targets), axis=1)
             ranks_random[ini:end] += np.sum((scores_random >= targets), axis=1)
 
-<<<<<<< HEAD
         return ranks, ranks_random
 
 
@@ -297,7 +244,4 @@
         att_weights = tf.reduce_sum(attn_vec * cands * self.scale, axis=-1, keepdims=True)
         att_weights = tf.nn.softmax(att_weights, axis=1)
         res = tf.reduce_sum(att_weights * cands, axis=1)
-        return res
-=======
-        return ranks, ranks_random
->>>>>>> 1544c1d6
+        return res