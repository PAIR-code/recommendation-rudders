# Copyright 2017 The Rudders Authors.
#
# Licensed under the Apache License, Version 2.0 (the "License");
# you may not use this file except in compliance with the License.
# You may obtain a copy of the License at
#
#      http://www.apache.org/licenses/LICENSE-2.0
#
# Unless required by applicable law or agreed to in writing, software
# distributed under the License is distributed on an "AS IS" BASIS,
# WITHOUT WARRANTIES OR CONDITIONS OF ANY KIND, either express or implied.
# See the License for the specific language governing permissions and
# limitations under the License.
"""File with keen dataset specific functions to collect and filter user-keen and keen-gem interactions"""

import json
import re
URL_RE = '((www\.[^\s]+)|(https?://[^\s]+)|(http?://[^\s]+))'
KEEN_METADATA = "data/keen/exports_2020-07-03_keens_and_gems.jsonl"
USER_ITEM_INTERACTIONS_FILE = "interactions.csv"


def load_user_keen_interactions(dataset_path, min_user_ints=5, min_item_ints=2, max_item_ints=50):
    """
    Maps raw csv interactions file of 'user_id,item_id' to a Dictonary.
    Discards users with less than 'min_interactions'

    :param dataset_path: Path to dataset dir containing interactions in a format user_id,keen_id
    :param min_user_ints: users with less than min_user_ints are discarded
    :param min_item_ints: items with less than min_keen_ints are discarded
    :param max_item_ints: items with more than max_keen_ints are discarded
    :return: Dictionary containing users as keys, and a list of items the user interacted with.
    """
    all_user_item_ints = load_interactions_file(dataset_path)
    all_item_user_ints = build_item_user_ints(all_user_item_ints)

    filtered_user_item_ints, filtered_items_user_ints = filter_interactions(all_user_item_ints, all_item_user_ints,
                                                                            min_user_ints=min_user_ints,
                                                                            min_item_ints=min_item_ints,
                                                                            max_item_ints=max_item_ints)

    print(f"Initial amount of users: {len(all_user_item_ints)}, items: {len(all_item_user_ints)}")
    print(f"Final amount of users: {len(filtered_user_item_ints)}, items: {len(filtered_items_user_ints)}")

    return filtered_user_item_ints


def load_keen_gems_interactions(dataset_path, min_keen_keen_edges=3, max_keen_keen_edges=100, min_overlapping_users=2,
                                min_keen_ints=10, min_item_ints=2, max_item_ints=100):
    """
    Loads user-keen interactions and from there it infers the keen-gem interactions, using users as edges
    between the keens.

    :param dataset_path: Path to dataset dir containing interactions in a format user_id,keen_id
    :param min_keen_keen_edges: keens interacting with less than min_keen_keen_edges are discarded.
    This is useful to filter rare keens that are not well connected to other keens.
    :param max_keen_keen_edges: keens interacting with more than max_keen_keen_edges are discarded.
    This is useful to filter very "popular" keens that are connected to too many keens, and result in a
    biased dataset.
    :param min_overlapping_users: to create an edge between two keens there has to be at least
    min_overlapping_users interacting with both of them
    :param min_keen_ints: keens with less than min_keen_ints interactions with gems are discarded
    :param min_item_ints: items (gems) with less than min_keen_ints are discarded
    :param max_item_ints: items (gems) with more than max_keen_ints are discarded
    :return:
    """

    all_user_item_ints = load_interactions_file(dataset_path)
    keen_keen_graph = build_keen_keen_graph(all_user_item_ints)
    all_keens = load_all_keens()

    # at this point there are some keens that interact with too many other keens because of a UI bias and they
    # have to be filtered out so they don't add their gems into the interactions
    filtered_keen_keen_graph = filter_keen_keen_graph(keen_keen_graph, min_keen_keen_edges=min_keen_keen_edges,
                                                      max_keen_keen_edges=max_keen_keen_edges,
                                                      min_overlapping_users=min_overlapping_users)
    print(f"Total amount of keen-keen interactions: {len(keen_keen_graph)}")
    print(f"Keen-keen interactions through at least {min_overlapping_users} users and filtering: "
          f"{len(filtered_keen_keen_graph)}")

    keen_gem_interactions = build_keen_gem_interactions(filtered_keen_keen_graph, all_keens)
    # the logic is exactly the same than with the user-keen matrix interaction after this point.
    # In this case user -> keen, item -> gem
    gem_keen_interactions = build_item_user_ints(keen_gem_interactions)

    filtered_keen_gem_ints, filtered_gem_keen_ints = filter_interactions(keen_gem_interactions, gem_keen_interactions,
                                                                         min_user_ints=min_keen_ints,
                                                                         min_item_ints=min_item_ints,
                                                                         max_item_ints=max_item_ints)

    interactions = sum((len(ints) for ints in filtered_keen_gem_ints.values()))
    print(f"Initial amount of keens: {len(keen_gem_interactions)}, items: {len(gem_keen_interactions)}")
    print(f"Final amount of keens: {len(filtered_keen_gem_ints)}, items: {len(filtered_gem_keen_ints)}")
    print(f"Density: {interactions * 100 / (len(filtered_keen_gem_ints) * len(filtered_gem_keen_ints)):.2f}%")

    return filtered_keen_gem_ints


def filter_keen_keen_graph(keen_keen_graph, min_keen_keen_edges=2, max_keen_keen_edges=100,
                           min_overlapping_users=2):
    """
    The keen-keen graph is built using overlapping users interacting with two given keens as edges.
    This function filters some keens from the graph.
    It is designed to remove keens with very few connections and with too many connections to
    other keens, so the dataset is not biased towards very popular keens.

    :param keen_keen_graph: a graph of keens.
    :param min_keen_keen_edges: keens interacting with less than min_keen_keen_edges are discarded.
    This is useful to filter rare keens that are not well connected to other keens.
    :param max_keen_keen_edges: keens interacting with more than max_keen_keen_edges are discarded.
    This is useful to filter very "popular" keens that are connected to too many keens, and result in a
    biased dataset.
    :param min_overlapping_users: to create an edge between two keens there has to be at least
    min_overlapping_users interacting with both of them
    :return: a filtered version of the input graph
    """
    keen_keen_graph = remove_by_min_overlapping_users(keen_keen_graph, min_overlapping_users)

    there_are_keens_to_remove = True
    keens_to_remove = set()
    while there_are_keens_to_remove:
        keen_keen_graph = remove_keens_from_graph(keen_keen_graph, keens_to_remove)

        keens_to_remove = set()
        for kid, ints in keen_keen_graph.items():
            if len(ints) < min_keen_keen_edges or len(ints) > max_keen_keen_edges:
                keens_to_remove.add(kid)

        there_are_keens_to_remove = len(keens_to_remove) != 0
        print(f"Keens with ints: {len(keen_keen_graph)}, keens to filter: {len(keens_to_remove)}")

    return keen_keen_graph


def remove_by_min_overlapping_users(keen_keen_graph, min_overlapping_user):
    """It only keeps the edges whose weight >= min_overlapping_user"""
    filtered = {}
    for ka, ints in keen_keen_graph.items():
        new_ints = {kb: n_users for kb, n_users in ints.items() if n_users >= min_overlapping_user}
        if new_ints:
            filtered[ka] = new_ints
    return filtered


def remove_keens_from_graph(keen_keen_graph, keens_to_remove):
    clean_keen_keen_graph = {}
    for kid, neighs in keen_keen_graph.items():
        if kid in keens_to_remove:
            continue

        valid_neighbors = {k_neigh: n_users for k_neigh, n_users in neighs.items() if k_neigh not in keens_to_remove}
        if valid_neighbors:
            clean_keen_keen_graph[kid] = valid_neighbors
    return clean_keen_keen_graph


def get_gem_ids(kid, all_keens):
    if kid not in all_keens:
        return set()
    return set([g.gem_id for g in all_keens[kid].gems])


def build_keen_gem_interactions(keen_keen_ints, all_keens):
    keen_gem_interactions = {}

    for ka, ints in keen_keen_ints.items():
        # each keen interacts with its own gems
        gems = get_gem_ids(ka, all_keens)

        # each keen interacts with its neighbors' gems
        for kb in ints:
            gems.update(get_gem_ids(kb, all_keens))

        keen_gem_interactions[ka] = gems
    return keen_gem_interactions


def increase_count(dict, ka, kb):
    """For an adjacency matrix modeled as a dictionary of dictionaries, it increases the count of the
    entry dict[ka][kb]"""
    if ka in dict:
        if kb in dict[ka]:
            dict[ka][kb] += 1
        else:
            dict[ka][kb] = 1
    else:
        dict[ka] = {kb: 1}


def build_keen_keen_graph(user_keen_interactions):
    """It models keen-keen graph using user as the connection.

    If a user interacts with keens A and B, then we add an edge between these keens.
    """
    keen_keen_ints = {}
    for uid, ints in user_keen_interactions.items():
        ints = list(ints)
        for i, ka in enumerate(ints):
            for kb in ints[i + 1:]:
                increase_count(keen_keen_ints, ka, kb)
                increase_count(keen_keen_ints, kb, ka)
    return keen_keen_ints


def load_interactions_file(dataset_path):
    samples = {}
    with open(str(dataset_path / USER_ITEM_INTERACTIONS_FILE), 'r') as f:
        next(f)
        for line in f:
            line = line.strip('\n').split(',')
            uid = line[0]
            iid = line[1]
            if uid in samples:
                samples[uid].add(iid)
            else:
                samples[uid] = {iid}
    return samples


def build_item_user_ints(interactions):
    item_user_ints = {}
    for uid, ints in interactions.items():
        for iid in ints:
            if iid in item_user_ints:
                item_user_ints[iid].add(uid)
            else:
                item_user_ints[iid] = {uid}
    return item_user_ints


def filter_user_interactions(user_item_ints, valid_items, min_user_ints=5, max_user_ints=10000):
    filtered_user_item_ints = {}
    for uid, ints in user_item_ints.items():
        new_ints = set([iid for iid in ints if iid in valid_items])

        if min_user_ints <= len(new_ints) <= max_user_ints:
            filtered_user_item_ints[uid] = new_ints
    return filtered_user_item_ints


def filter_interactions(user_item_ints, item_user_ints, min_user_ints=5, max_user_ints=10000, min_item_ints=2,
                        max_item_ints=50):
    """This function filters the interactions based on min_user_ints, max_user_ints, min_item_ints and max_item_ints.

    Iteratively:
        1 - Keeps users with N interactions with 'valid items', with min_user_ints <= N <= max_user_ints
        2 - Of the items that still participate in interactions, we define as 'valid items' those that have X
        interactions where min_item_ints <= X <= max_item_ints.
        Items that do not fulfil this criteria are considered 'invalid items' that must be filtered out.
        3 - If there is any 'invalid item', go back to Step 1.
    Returns the interaction matrices from both user and items perspectives (although the matrices
    contain the same information) with valid users and items.
    This is,
     - Users with at least min_user_ints interactions
     - Items with X interactions, where min_item_ints <= X <= max_item_ints
    """
    there_are_items_to_filter = True
    while there_are_items_to_filter:
        user_item_ints = filter_user_interactions(user_item_ints, item_user_ints, min_user_ints, max_user_ints)
        item_user_ints = build_item_user_ints(user_item_ints)

        items_to_filter = set([iid for iid, ints in item_user_ints.items()
                               if len(ints) < min_item_ints or len(ints) > max_item_ints])
        there_are_items_to_filter = len(items_to_filter) != 0
        print(f"Users: {len(user_item_ints)}, Items: {len(item_user_ints)}, Items to filter: {len(items_to_filter)}")
        item_user_ints = {iid: ints for iid, ints in item_user_ints.items() if iid not in items_to_filter}
    return user_item_ints, item_user_ints


def build_iid2title(item_id_key, item_title_key):
    """Builds a mapping between item ids and the title of each item."""
    iid2title = {}
    with open(KEEN_METADATA, "r") as f:
        for line in f:
            line = json.loads(line)
            if item_id_key in line and item_title_key in line:
                iid2title[line[item_id_key]] = line[item_title_key][1:-1]
    return iid2title


<<<<<<< HEAD
def load_all_keens():
    with open(KEEN_METADATA, "r") as f:
        data = [json.loads(line) for line in f]
    return get_keens(data)


=======
>>>>>>> e862d583
def get_keens(data):
    all_keens = {}
    for item in data:
        keen_id = item["keen_id"]
        gem = None
        if "gem_id" in item:
            gem = Gem(item)

        if keen_id in all_keens:
            keen = all_keens[keen_id]
        else:
            keen = Keen(item["keen_id"], item["keen_title"], get_value(item, "keen_description"),
<<<<<<< HEAD
                        item["keen_creator_uid"], item["keen_created_date"])
=======
                        item["keen_creator_uid"])
>>>>>>> e862d583
            all_keens[keen_id] = keen

        if gem is not None and not gem.is_empty():
            keen.gems.append(gem)
    return all_keens


def process_input(string):
<<<<<<< HEAD
    string = string[1:-1] if type(string) == str else ""
=======
    """
    The json files are written in the following format:
        {'key': '"value"'}

    This function removes the initial and ending quotes and any '\n' in value.
    Example:
    Input: '"value1\nvalue2"'
    Output: 'value value2'
    """
    if type(string) != str:
        string = ""
    if string:
        if string[0] == '"':
            string = string[1:]
        if string[-1] == '"':
            string = string[:-1]
    string = re.sub(' +', ' ', string)  # removes more than one white space
>>>>>>> e862d583
    return string.replace("\\n", " ")


def get_value(item, key):
    return item[key] if key in item else ""


class Keen:
<<<<<<< HEAD
    def __init__(self, keen_id, title, description, creator_uid, created_date):
=======
    def __init__(self, keen_id, title, description, creator_uid):
>>>>>>> e862d583
        self.keen_id = keen_id
        self.title = process_input(title)
        self.description = process_input(description)
        self.creator_uid = process_input(creator_uid)
<<<<<<< HEAD
        self.created_date = created_date
=======
>>>>>>> e862d583
        self.gems = []


class Gem:
    def __init__(self, item):
        self.gem_id = get_value(item, "gem_id")
        text = get_value(item, "gem_text")
        text = re.sub(URL_RE, '', text)  # replace URL for empty string
        self.text = process_input(text)
        self.link_url = process_input(get_value(item, "gem_link_url"))
        self.link_title = process_input(get_value(item, "gem_link_title"))
        self.link_description = process_input(get_value(item, "gem_link_description"))
        self.creator_uid = process_input(get_value(item, "gem_uid"))
<<<<<<< HEAD
        self.created_date = get_value(item, "gem_date")

    def is_empty(self):
        return not self.text and not self.link_url and not self.link_title and not self.link_description


# Functions used for building the item-item graph

def build_texts_from_keens(keens):
    texts = {}
    for kid, keen in keens.items():
        keen_sents = [keen.description]
        for gem in keen.gems:
            keen_sents.append(gem.text)
            keen_sents.append(gem.link_title)
            keen_sents.append(gem.link_description)
        keen_sents = [s for s in keen_sents if s]   # filters empty sentences
        keen_sents = [keen.title] + keen_sents      # title is always the first element in the list
        texts[kid] = keen_sents
    return texts


def build_texts_from_gems(keens):
    texts = {}
    for keen in keens.values():
        for gem in keen.gems:
            sents = [gem.text, gem.link_title, gem.link_description]
            sents = [s for s in sents if s]   # filters empty sentences
            if sents:
                texts[gem.gem_id] = sents
    return texts
=======

    def is_empty(self):
        return not self.text and not self.link_url and not self.link_title and not self.link_description
>>>>>>> e862d583
<|MERGE_RESOLUTION|>--- conflicted
+++ resolved
@@ -218,6 +218,12 @@
 
 
 def build_item_user_ints(interactions):
+    """
+    Transposes a dict of user-item interactions into one of item-user interactions
+
+    :param interactions: dict with uid: set of iids that represent interactions between user uid and item iid.
+    :return: dict with iid: set of uids
+    """
     item_user_ints = {}
     for uid, ints in interactions.items():
         for iid in ints:
@@ -229,6 +235,17 @@
 
 
 def filter_user_interactions(user_item_ints, valid_items, min_user_ints=5, max_user_ints=10000):
+    """
+    Given a dict of user-item interactions, returns a filtered dict of user-item interactions that:
+    1 - Only keep the items that are in 'valid_items'
+    2 - Only keep the user whose amount of interactions is between min_user_ints and max_user_ints.
+
+    :param user_item_ints: dict of uid: set of iids
+    :param valid_items: set with iids of valid items that the users are allowed to interact with
+    :param min_user_ints: minimum amount of user interactions to be included in the result dict
+    :param max_user_ints: maximum amount of user interactions to be included in the result dict
+    :return: filtered_user_item_ints according to the previous criteria
+    """
     filtered_user_item_ints = {}
     for uid, ints in user_item_ints.items():
         new_ints = set([iid for iid in ints if iid in valid_items])
@@ -278,16 +295,15 @@
     return iid2title
 
 
-<<<<<<< HEAD
 def load_all_keens():
     with open(KEEN_METADATA, "r") as f:
         data = [json.loads(line) for line in f]
     return get_keens(data)
 
 
-=======
->>>>>>> e862d583
 def get_keens(data):
+    """Given a list of dicts with raw data taken from the file of keens and gems, instantiates Keens with
+    their respective gems."""
     all_keens = {}
     for item in data:
         keen_id = item["keen_id"]
@@ -299,11 +315,7 @@
             keen = all_keens[keen_id]
         else:
             keen = Keen(item["keen_id"], item["keen_title"], get_value(item, "keen_description"),
-<<<<<<< HEAD
                         item["keen_creator_uid"], item["keen_created_date"])
-=======
-                        item["keen_creator_uid"])
->>>>>>> e862d583
             all_keens[keen_id] = keen
 
         if gem is not None and not gem.is_empty():
@@ -312,9 +324,6 @@
 
 
 def process_input(string):
-<<<<<<< HEAD
-    string = string[1:-1] if type(string) == str else ""
-=======
     """
     The json files are written in the following format:
         {'key': '"value"'}
@@ -332,7 +341,6 @@
         if string[-1] == '"':
             string = string[:-1]
     string = re.sub(' +', ' ', string)  # removes more than one white space
->>>>>>> e862d583
     return string.replace("\\n", " ")
 
 
@@ -341,19 +349,12 @@
 
 
 class Keen:
-<<<<<<< HEAD
     def __init__(self, keen_id, title, description, creator_uid, created_date):
-=======
-    def __init__(self, keen_id, title, description, creator_uid):
->>>>>>> e862d583
         self.keen_id = keen_id
         self.title = process_input(title)
         self.description = process_input(description)
         self.creator_uid = process_input(creator_uid)
-<<<<<<< HEAD
         self.created_date = created_date
-=======
->>>>>>> e862d583
         self.gems = []
 
 
@@ -367,7 +368,6 @@
         self.link_title = process_input(get_value(item, "gem_link_title"))
         self.link_description = process_input(get_value(item, "gem_link_description"))
         self.creator_uid = process_input(get_value(item, "gem_uid"))
-<<<<<<< HEAD
         self.created_date = get_value(item, "gem_date")
 
     def is_empty(self):
@@ -377,6 +377,12 @@
 # Functions used for building the item-item graph
 
 def build_texts_from_keens(keens):
+    """
+    Collects available text from keens in a list and returns it
+    :param keens: dict of iid: keen_iid
+    :return: texts: dict of iid: list of strings with text collected from each keen.
+    The title of the keen is always in the first position of the list
+    """
     texts = {}
     for kid, keen in keens.items():
         keen_sents = [keen.description]
@@ -391,6 +397,11 @@
 
 
 def build_texts_from_gems(keens):
+    """
+    Collects available text from each gem inside each keen in a list and returns it
+    :param keens: dict of iid: keen_iid
+    :return: texts: dict of iid: list of strings with text collected from each gem.
+    """
     texts = {}
     for keen in keens.values():
         for gem in keen.gems:
@@ -398,9 +409,4 @@
             sents = [s for s in sents if s]   # filters empty sentences
             if sents:
                 texts[gem.gem_id] = sents
-    return texts
-=======
-
-    def is_empty(self):
-        return not self.text and not self.link_url and not self.link_title and not self.link_description
->>>>>>> e862d583
+    return texts