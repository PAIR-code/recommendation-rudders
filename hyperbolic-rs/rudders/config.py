# Copyright 2017 The Rudders Authors.
#
# Licensed under the Apache License, Version 2.0 (the "License");
# you may not use this file except in compliance with the License.
# You may obtain a copy of the License at
#
#      http://www.apache.org/licenses/LICENSE-2.0
#
# Unless required by applicable law or agreed to in writing, software
# distributed under the License is distributed on an "AS IS" BASIS,
# WITHOUT WARRANTIES OR CONDITIONS OF ANY KIND, either express or implied.
# See the License for the specific language governing permissions and
# limitations under the License.

CONFIG = {
    'string': {
        'run_id': ('Name of the run to write down logs and config', 'fooh'),
        'prep_dir': ('Path to data directory', 'data/prep'),
        'dataset': ('Dataset (keen, gem or ml-1m)', 'keen'),
<<<<<<< HEAD
=======
        'prep_name': ('Name of prep file to load', 'keens_minints4'),
>>>>>>> 6acd53a4
        'logs_dir': ('Path to logs directory', 'logs/'),
        'item_item_file': ('Name of item-item distance file', 'item_item_distance_th0.65.pickle'),
        'ckpt_dir': ('Path to checkpoint directory', 'ckpt/'),
<<<<<<< HEAD
        'model': ('Model', 'DistHyperbolic'),
        'loss_fn': ('Loss function to use', 'SemanticLoss'),
=======
        'model': ('Model', 'DistanceHyperbolicTangentSpaceDistortion'),
        'loss_fn': ('Loss function to use', 'HingeDistortionLoss'),
>>>>>>> 6acd53a4
        'initializer': ('Which initializer to use', 'RandomUniform'),
        'regularizer': ('Regularizer', 'L2Regularizer'),
        'optimizer': ('Optimizer', 'adam'),
        'dtype': ('Precision to use', 'float64'),
    },
    'float': {
        'lr': ('Learning rate', 1e-3),
        'lr_decay': ('Learning rate decay', 0.96),
        'min_lr': ('Minimum learning rate decay', 1e-5),
<<<<<<< HEAD
        'gamma': ('Margin for distance-based losses', 0),
        'distortion_gamma': ('Weight for item-item distortion-based loss', 0.5),
=======
        'gamma': ('Weight for distortion loss', 1),
>>>>>>> 6acd53a4
        'item_reg': ('Regularization weight for item embeddings', 0),
        'user_reg': ('Regularization weight for user embeddings', 0),
        'margin': ('Margin for hinge based models', 1),
        'curvature': ('Curvature in case of using hyperbolic space', 1.),
        'neighbors': ('Proportion of neighbors to keep for semantic loss', 0.02)
    },
    'integer': {
        'patience': ('Number of validation steps before early stopping', 10),
        'validate': ('Number of epochs before computing validation metrics', 10),
        'checkpoint': ('Number of epochs before checkpointing the model', 5),
        'max_epochs': ('Maximum number of epochs to train for', 100),
        'dims': ('Embeddings dimension', 32),
        'batch_size': ('Batch size', 1000),
        'neg_sample_size': ('Negative sample size, -1 to use loss without negative sampling', 1),
        'distortion_neg_sample_size': ('Negative sample size, -1 to use loss without negative sampling', 1),
        'seed': ('Random seed', 42),
    },
    'boolean': {
        'train_c': ('Whether to train the hyperbolic curvature or not', False),
        'debug': ('If debug is true, only use 1000 examples for debugging purposes', True),
        'save_logs': ('Whether to save the training logs or not', True),
        'print_logs': ('Whether to print the training logs to stdout', True),
        'save_model': ('Whether to save the model weights', True),
        'use_graph_weight': ('If True it uses distances in the graph. If not, all edges equal 1', False),
    }
}<|MERGE_RESOLUTION|>--- conflicted
+++ resolved
@@ -17,20 +17,12 @@
         'run_id': ('Name of the run to write down logs and config', 'fooh'),
         'prep_dir': ('Path to data directory', 'data/prep'),
         'dataset': ('Dataset (keen, gem or ml-1m)', 'keen'),
-<<<<<<< HEAD
-=======
         'prep_name': ('Name of prep file to load', 'keens_minints4'),
->>>>>>> 6acd53a4
         'logs_dir': ('Path to logs directory', 'logs/'),
         'item_item_file': ('Name of item-item distance file', 'item_item_distance_th0.65.pickle'),
         'ckpt_dir': ('Path to checkpoint directory', 'ckpt/'),
-<<<<<<< HEAD
         'model': ('Model', 'DistHyperbolic'),
         'loss_fn': ('Loss function to use', 'SemanticLoss'),
-=======
-        'model': ('Model', 'DistanceHyperbolicTangentSpaceDistortion'),
-        'loss_fn': ('Loss function to use', 'HingeDistortionLoss'),
->>>>>>> 6acd53a4
         'initializer': ('Which initializer to use', 'RandomUniform'),
         'regularizer': ('Regularizer', 'L2Regularizer'),
         'optimizer': ('Optimizer', 'adam'),
@@ -40,12 +32,8 @@
         'lr': ('Learning rate', 1e-3),
         'lr_decay': ('Learning rate decay', 0.96),
         'min_lr': ('Minimum learning rate decay', 1e-5),
-<<<<<<< HEAD
-        'gamma': ('Margin for distance-based losses', 0),
         'distortion_gamma': ('Weight for item-item distortion-based loss', 0.5),
-=======
         'gamma': ('Weight for distortion loss', 1),
->>>>>>> 6acd53a4
         'item_reg': ('Regularization weight for item embeddings', 0),
         'user_reg': ('Regularization weight for user embeddings', 0),
         'margin': ('Margin for hinge based models', 1),
