# Copyright 2017 The Rudders Authors.
#
# Licensed under the Apache License, Version 2.0 (the "License");
# you may not use this file except in compliance with the License.
# You may obtain a copy of the License at
#
#      http://www.apache.org/licenses/LICENSE-2.0
#
# Unless required by applicable law or agreed to in writing, software
# distributed under the License is distributed on an "AS IS" BASIS,
# WITHOUT WARRANTIES OR CONDITIONS OF ANY KIND, either express or implied.
# See the License for the specific language governing permissions and
# limitations under the License.

CONFIG = {
    'string': {
        'run_id': ('Name of the run to write down logs and config', 'fooh'),
        'prep_dir': ('Path to data directory', 'data/prep'),
<<<<<<< HEAD
        'dataset': ('Dataset (keen, gem or ml-1m)', 'keen'),
        'prep_name': ('Name of prep file to load', 'multi-ukeen-minuser5-minkeen2-maxkeen150-hopdist0.55'),
=======
        'dataset': ('Dataset (keen, gem or ml-1m)', 'ml-1m'),
        'prep_name': ('Name of prep file to load', 'prep-hopdist0.85'),
>>>>>>> ea826920
        'logs_dir': ('Path to logs directory', 'logs/'),
        'ckpt_dir': ('Path to checkpoint directory', 'ckpt/'),
        'model': ('Model', 'DistHyperbolic'),
        'loss_fn': ('Loss function to use', 'HingeCompositeLoss'),
        'initializer': ('Which initializer to use', 'RandomUniform'),
        'regularizer': ('Regularizer', 'L2Regularizer'),
        'optimizer': ('Optimizer', 'adam'),
        'dtype': ('Precision to use', 'float64'),
        'results_file': ('Name of file to export results', 'results'),
    },
    'float': {
        'lr': ('Learning rate', 1e-3),
        'lr_decay': ('Learning rate decay', 0.96),
        'min_lr': ('Minimum learning rate decay', 1e-5),
        'semantic_gamma': ('Weight for item-item semantic-based loss. If semantic_gamma <= 0, semantic loss is not '
                           'computed', 1.),
        'gamma': ('Weight for distortion loss', 1),
<<<<<<< HEAD
        'semantic_graph_weight': ('Weight to divide graph distance in semantic loss. The larger, items far away '
                                  'in the graph will be more penalized', 1),
        'entity_reg': ('Regularization weight for entity embeddings', 0),
        'relation_reg': ('Regularization weight for relation embeddings', 0),
        'hinge_margin': ('Margin for hinge based models', 1),
        'curvature': ('Curvature in case of using hyperbolic space', 1.),
        'neighbors': ('Proportion of neighbors to keep for semantic loss', 0.01),
=======
        'item_reg': ('Regularization weight for item embeddings', 0),
        'user_reg': ('Regularization weight for user embeddings', 0),
        'margin': ('Margin for hinge based models', 1),
        'curvature': ('Curvature in case of using hyperbolic space', 1.),
        'neighbors': ('Proportion of neighbors to keep for semantic loss', 0.01)
>>>>>>> ea826920
    },
    'integer': {
        'patience': ('Number of validation steps before early stopping', 10),
        'validate': ('Number of epochs before computing validation metrics', 10),
        'checkpoint': ('Number of epochs before checkpointing the model', 5),
        'max_epochs': ('Maximum number of epochs to train for', 12),
        'dims': ('Embeddings dimension', 32),
        'batch_size': ('Batch size', 1000),
        'neg_sample_size': ('Negative sample size, -1 to use loss without negative sampling', 1),
        'semantic_pos_sample_size': ('Negative sample size, -1 to use loss without negative sampling', 1),
        'seed': ('Random seed', 42),
    },
    'boolean': {
        'train_c': ('Whether to train the hyperbolic curvature or not', False),
        'debug': ('If debug is true, only use 1000 examples for debugging purposes', True),
        'save_logs': ('Whether to save the training logs or not', True),
        'print_logs': ('Whether to print the training logs to stdout', True),
        'save_model': ('Whether to save the model weights', True),
    }
}<|MERGE_RESOLUTION|>--- conflicted
+++ resolved
@@ -16,13 +16,8 @@
     'string': {
         'run_id': ('Name of the run to write down logs and config', 'fooh'),
         'prep_dir': ('Path to data directory', 'data/prep'),
-<<<<<<< HEAD
-        'dataset': ('Dataset (keen, gem or ml-1m)', 'keen'),
-        'prep_name': ('Name of prep file to load', 'multi-ukeen-minuser5-minkeen2-maxkeen150-hopdist0.55'),
-=======
         'dataset': ('Dataset (keen, gem or ml-1m)', 'ml-1m'),
         'prep_name': ('Name of prep file to load', 'prep-hopdist0.85'),
->>>>>>> ea826920
         'logs_dir': ('Path to logs directory', 'logs/'),
         'ckpt_dir': ('Path to checkpoint directory', 'ckpt/'),
         'model': ('Model', 'DistHyperbolic'),
@@ -40,7 +35,6 @@
         'semantic_gamma': ('Weight for item-item semantic-based loss. If semantic_gamma <= 0, semantic loss is not '
                            'computed', 1.),
         'gamma': ('Weight for distortion loss', 1),
-<<<<<<< HEAD
         'semantic_graph_weight': ('Weight to divide graph distance in semantic loss. The larger, items far away '
                                   'in the graph will be more penalized', 1),
         'entity_reg': ('Regularization weight for entity embeddings', 0),
@@ -48,13 +42,6 @@
         'hinge_margin': ('Margin for hinge based models', 1),
         'curvature': ('Curvature in case of using hyperbolic space', 1.),
         'neighbors': ('Proportion of neighbors to keep for semantic loss', 0.01),
-=======
-        'item_reg': ('Regularization weight for item embeddings', 0),
-        'user_reg': ('Regularization weight for user embeddings', 0),
-        'margin': ('Margin for hinge based models', 1),
-        'curvature': ('Curvature in case of using hyperbolic space', 1.),
-        'neighbors': ('Proportion of neighbors to keep for semantic loss', 0.01)
->>>>>>> ea826920
     },
     'integer': {
         'patience': ('Number of validation steps before early stopping', 10),
