# Copyright 2017 The Rudders Authors.
#
# Licensed under the Apache License, Version 2.0 (the "License");
# you may not use this file except in compliance with the License.
# You may obtain a copy of the License at
#
#      http://www.apache.org/licenses/LICENSE-2.0
#
# Unless required by applicable law or agreed to in writing, software
# distributed under the License is distributed on an "AS IS" BASIS,
# WITHOUT WARRANTIES OR CONDITIONS OF ANY KIND, either express or implied.
# See the License for the specific language governing permissions and
# limitations under the License.

CONFIG = {
    'string': {
        'run_id': ('Name of the run to write down logs and config', 'fooh'),
        'prep_dir': ('Path to data directory', 'data/prep'),
<<<<<<< HEAD
        'dataset': ('Dataset (keen, gem or ml-1m)', 'ml-1m'),
        'prep_name': ('Name of prep file to load', 'prep-hopdist0.75'),
=======
        'dataset': ('Dataset (keen, gem or ml-1m)', 'keen'),
        'prep_name': ('Name of prep file to load', 'ukeen-minint5-random'),
>>>>>>> e862d583
        'logs_dir': ('Path to logs directory', 'logs/'),
        'item_item_file': ('Name of item-item distance file', 'item_item_cosine_distance_th0.8.pickle'),
        'ckpt_dir': ('Path to checkpoint directory', 'ckpt/'),
<<<<<<< HEAD
        'model': ('Model', 'SMFactor'),
=======
        'model': ('Model', 'DistEuclidean'),
>>>>>>> e862d583
        'loss_fn': ('Loss function to use', 'CompositeLoss'),
        'initializer': ('Which initializer to use', 'RandomUniform'),
        'regularizer': ('Regularizer', 'L2Regularizer'),
        'optimizer': ('Optimizer', 'adam'),
        'dtype': ('Precision to use', 'float64'),
        'results_file': ('Name of file to export results', 'results'),
    },
    'float': {
        'lr': ('Learning rate', 1e-3),
        'lr_decay': ('Learning rate decay', 0.96),
        'min_lr': ('Minimum learning rate decay', 1e-5),
        'distortion_gamma': ('Weight for distortion-based loss. If distortion_gamma <= 0, distortion loss is not '
                             'computed', -1.),
        'semantic_gamma': ('Weight for item-item semantic-based loss. If semantic_gamma <= 0, semantic loss is not '
<<<<<<< HEAD
                           'computed', 1.),
        'gamma': ('Weight for distortion loss', 1),
=======
                           'computed', 0.5),
        'gamma': ('Weight for Hinge loss', 1),
>>>>>>> e862d583
        'item_reg': ('Regularization weight for item embeddings', 0),
        'user_reg': ('Regularization weight for user embeddings', 0),
        'margin': ('Margin for hinge based models', 1),
        'curvature': ('Curvature in case of using hyperbolic space', 1.),
<<<<<<< HEAD
        'neighbors': ('Proportion of neighbors to keep for semantic loss', 0.01)
=======
        'neighbors': ('Proportion of neighbors to keep for semantic loss', 0.02)
>>>>>>> e862d583
    },
    'integer': {
        'patience': ('Number of validation steps before early stopping', 10),
        'validate': ('Number of epochs before computing validation metrics', 10),
        'checkpoint': ('Number of epochs before checkpointing the model', 5),
        'max_epochs': ('Maximum number of epochs to train for', 12),
        'dims': ('Embeddings dimension', 32),
        'batch_size': ('Batch size', 1000),
        'neg_sample_size': ('Negative sample size, -1 to use loss without negative sampling', 1),
        'distortion_neg_sample_size': ('Negative sample size, -1 to use loss without negative sampling', 1),
        'seed': ('Random seed', 42),
    },
    'boolean': {
        'train_c': ('Whether to train the hyperbolic curvature or not', False),
        'debug': ('If debug is true, only use 1000 examples for debugging purposes', True),
        'save_logs': ('Whether to save the training logs or not', True),
        'print_logs': ('Whether to print the training logs to stdout', True),
        'save_model': ('Whether to save the model weights', True),
        'use_graph_weight': ('If True it uses distances in the graph. If not, all edges equal 1', False),
    }
}<|MERGE_RESOLUTION|>--- conflicted
+++ resolved
@@ -16,21 +16,11 @@
     'string': {
         'run_id': ('Name of the run to write down logs and config', 'fooh'),
         'prep_dir': ('Path to data directory', 'data/prep'),
-<<<<<<< HEAD
         'dataset': ('Dataset (keen, gem or ml-1m)', 'ml-1m'),
-        'prep_name': ('Name of prep file to load', 'prep-hopdist0.75'),
-=======
-        'dataset': ('Dataset (keen, gem or ml-1m)', 'keen'),
-        'prep_name': ('Name of prep file to load', 'ukeen-minint5-random'),
->>>>>>> e862d583
+        'prep_name': ('Name of prep file to load', 'prep-hopdist0.85'),
         'logs_dir': ('Path to logs directory', 'logs/'),
-        'item_item_file': ('Name of item-item distance file', 'item_item_cosine_distance_th0.8.pickle'),
         'ckpt_dir': ('Path to checkpoint directory', 'ckpt/'),
-<<<<<<< HEAD
-        'model': ('Model', 'SMFactor'),
-=======
         'model': ('Model', 'DistEuclidean'),
->>>>>>> e862d583
         'loss_fn': ('Loss function to use', 'CompositeLoss'),
         'initializer': ('Which initializer to use', 'RandomUniform'),
         'regularizer': ('Regularizer', 'L2Regularizer'),
@@ -45,22 +35,13 @@
         'distortion_gamma': ('Weight for distortion-based loss. If distortion_gamma <= 0, distortion loss is not '
                              'computed', -1.),
         'semantic_gamma': ('Weight for item-item semantic-based loss. If semantic_gamma <= 0, semantic loss is not '
-<<<<<<< HEAD
                            'computed', 1.),
         'gamma': ('Weight for distortion loss', 1),
-=======
-                           'computed', 0.5),
-        'gamma': ('Weight for Hinge loss', 1),
->>>>>>> e862d583
         'item_reg': ('Regularization weight for item embeddings', 0),
         'user_reg': ('Regularization weight for user embeddings', 0),
         'margin': ('Margin for hinge based models', 1),
         'curvature': ('Curvature in case of using hyperbolic space', 1.),
-<<<<<<< HEAD
         'neighbors': ('Proportion of neighbors to keep for semantic loss', 0.01)
-=======
-        'neighbors': ('Proportion of neighbors to keep for semantic loss', 0.02)
->>>>>>> e862d583
     },
     'integer': {
         'patience': ('Number of validation steps before early stopping', 10),
@@ -79,6 +60,5 @@
         'save_logs': ('Whether to save the training logs or not', True),
         'print_logs': ('Whether to print the training logs to stdout', True),
         'save_model': ('Whether to save the model weights', True),
-        'use_graph_weight': ('If True it uses distances in the graph. If not, all edges equal 1', False),
     }
 }