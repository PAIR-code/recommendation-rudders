# recommendation-rudders

Implementation of knowledge graph-based recommender systems in Euclidean, Complex and 
Hyperbolic spaces.

Knowledge graph models available:

 - Simple factorization
 - TransE [1]
 - RotatE [2]
 - Rotate-Reflect [3]
 - MuR [4]
 - UserAttentive

## Dependencies
 - ``python >= 3.7``
 - ``tensorflow >= 2.2``
 - ``tensorflow_hub``
 - ``absl``
 - ``tqdm``
 - ``networkx``: for preprocessing only
 
<<<<<<< HEAD
=======

>>>>>>> b490987b
## Reproducing experiments

### 1. Download Amazon review data
From [Amazon Review Data (2018)](https://nijianmo.github.io/amazon/index.html), for a given 
category branch of the dataset ("Musical Instruments", "Video Games", etc), download the 
5-core review file and the metadata. Store the ``*.json.gz`` files in ``data/amazon``

<<<<<<< HEAD
### 2. Build semantic similarity graph

Computes semantic embeddings with the _Universal Sentence Encoder_ based on product reviews.
Builds semantic similarity graph based on distance in the embedding space.
=======

### 2. Build semantic distances between items
Computes semantic embeddings with the _Universal Sentence Encoder_ based on product reviews.
Builds semantic similarity graph based on distance in the embedding space.
Retrieves the distances from each item (products) to the closest neighbors.
>>>>>>> b490987b

Example made for "Musical Instruments".
```
python item_graph.py --item=amazon --dataset_path=data/amazon \
        --amazon_reviews=Musical_Instruments_5.json.gz \
        --amazon_meta=meta_Musical_Instruments.json.gz
```

The output of this script will be the file 
<<<<<<< HEAD
``data/amazon/Musical_Instruments_Musical_Instruments_cosdist_th0.6.pickle``
with the semantic distance between products.

### 3. Preprocess data 
=======
``data/amazon/Musical_Instruments_th0.6_cosdistances.pickle``
with the semantic distance between items (products).


### 3. Preprocess data 
Generates train, dev and test splits with triplets of the form ``(head, relation, tail)``, 
where ``head`` and ``tail`` are entities in the space.
It also stores the metadata about users, products and other entities in the space.

>>>>>>> b490987b
The parameter ``prep_id`` can be set to store different preprocessing configurations:
 
```
python preprocess.py --item=amazon --dataset_path=data/amazon \
        --amazon_reviews=Musical_Instruments_5.json.gz \
        --amazon_meta=meta_Musical_Instruments.json.gz \
<<<<<<< HEAD
        --item_item_file=musicins_musicins_cosine_distance_th0.6.pickle \
=======
        --item_item_file=Musical_Instruments_th0.6_cosdistances.pickle \
>>>>>>> b490987b
        --add_extra_relations=True --prep_id=amzn-musicins
```

The output of this script will be the "prep file" and it will be stored in 
``data/prep/amazon/amzn-musicins.pickle``
<<<<<<< HEAD
=======


>>>>>>> b490987b
### 4. Train model
The name of the preprocessing used in the previous step must be given as a parameter.
```
python train --prep_name=amzn-musicins --run_id=my_trained_model
```

More parameters can be set on the ``config.py`` file.

By default the trained models will be exported under the ``ckpt/`` directory.

## Acknowledgements
We thank [Chami et al.](https://www.aclweb.org/anthology/2020.acl-main.617/) for making their [code](https://github.com/tensorflow/neural-structured-learning/tree/efff158a4f77ae81a464d98c4d51ebe2fa78f2b4/research/kg_hyp_emb) publicly available.

## References
[1]: Bordes et al. "Translating embeddings for modeling multirelational data". 
Advances in Neural Information Processing Systems. 2013

[2]: Sun et al. "Rotate: Knowledge graph embedding by relational rotation in complex space". 
International Conference on Learning Representations. 2019.

[3]: Chami et al. "Low-Dimensional Hyperbolic Knowledge Graph Embeddings". 
Annual Meeting of the Association for Computational Linguistics. 2020.

[4]: Balažević et al. "Multi-relational Poincaré Graph Embeddings". 
Advances in neural information processing systems. 2019.<|MERGE_RESOLUTION|>--- conflicted
+++ resolved
@@ -20,10 +20,7 @@
  - ``tqdm``
  - ``networkx``: for preprocessing only
  
-<<<<<<< HEAD
-=======
 
->>>>>>> b490987b
 ## Reproducing experiments
 
 ### 1. Download Amazon review data
@@ -31,18 +28,11 @@
 category branch of the dataset ("Musical Instruments", "Video Games", etc), download the 
 5-core review file and the metadata. Store the ``*.json.gz`` files in ``data/amazon``
 
-<<<<<<< HEAD
-### 2. Build semantic similarity graph
-
-Computes semantic embeddings with the _Universal Sentence Encoder_ based on product reviews.
-Builds semantic similarity graph based on distance in the embedding space.
-=======
 
 ### 2. Build semantic distances between items
 Computes semantic embeddings with the _Universal Sentence Encoder_ based on product reviews.
 Builds semantic similarity graph based on distance in the embedding space.
 Retrieves the distances from each item (products) to the closest neighbors.
->>>>>>> b490987b
 
 Example made for "Musical Instruments".
 ```
@@ -52,12 +42,6 @@
 ```
 
 The output of this script will be the file 
-<<<<<<< HEAD
-``data/amazon/Musical_Instruments_Musical_Instruments_cosdist_th0.6.pickle``
-with the semantic distance between products.
-
-### 3. Preprocess data 
-=======
 ``data/amazon/Musical_Instruments_th0.6_cosdistances.pickle``
 with the semantic distance between items (products).
 
@@ -67,28 +51,20 @@
 where ``head`` and ``tail`` are entities in the space.
 It also stores the metadata about users, products and other entities in the space.
 
->>>>>>> b490987b
 The parameter ``prep_id`` can be set to store different preprocessing configurations:
  
 ```
 python preprocess.py --item=amazon --dataset_path=data/amazon \
         --amazon_reviews=Musical_Instruments_5.json.gz \
         --amazon_meta=meta_Musical_Instruments.json.gz \
-<<<<<<< HEAD
-        --item_item_file=musicins_musicins_cosine_distance_th0.6.pickle \
-=======
         --item_item_file=Musical_Instruments_th0.6_cosdistances.pickle \
->>>>>>> b490987b
         --add_extra_relations=True --prep_id=amzn-musicins
 ```
 
 The output of this script will be the "prep file" and it will be stored in 
 ``data/prep/amazon/amzn-musicins.pickle``
-<<<<<<< HEAD
-=======
 
 
->>>>>>> b490987b
 ### 4. Train model
 The name of the preprocessing used in the previous step must be given as a parameter.
 ```
