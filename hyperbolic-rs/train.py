--- conflicted
+++ resolved
@@ -18,11 +18,7 @@
 import numpy as np
 import tensorflow as tf
 import pickle
-<<<<<<< HEAD
 import networkx as nx
-=======
->>>>>>> 6acd53a4
-
 from rudders.config import CONFIG
 from rudders.utils import set_seed, setup_logger
 import rudders.models as models
@@ -51,16 +47,9 @@
     return model
 
 
-<<<<<<< HEAD
-def load_data(prep_path, dataset_name, debug):
-    dataset_path = Path(prep_path) / dataset_name
-    logging.info(f"Loading data from {dataset_path}")
-    file_path = dataset_path / 'prep.pickle'
-=======
 def load_data(prep_path, dataset_name, prep_name, debug):
     file_path = Path(prep_path) / dataset_name / f'{prep_name}.pickle'
     logging.info(f"Loading data from {file_path}")
->>>>>>> 6acd53a4
     with tf.io.gfile.GFile(str(file_path), 'rb') as f:
         data = pickle.load(f)
 
@@ -80,7 +69,6 @@
     n_items = len(all_items)
     logging.info(f'Dataset stats: n_users: {n_users}, n_items: {n_items}')
     return train, dev, test, samples, n_users, n_items, data
-<<<<<<< HEAD
 
 
 def load_item_item_distances(prep_path, dataset_name, item_item_file_path):
@@ -89,8 +77,6 @@
     with tf.io.gfile.GFile(str(item_item_file_path), 'rb') as f:
         data = pickle.load(f)
     return data["item_item_distances"]
-=======
->>>>>>> 6acd53a4
 
 
 def save_config(logs_dir, run_id):
@@ -147,14 +133,10 @@
     print("Num GPUs Available: ", len(tf.config.experimental.list_physical_devices('GPU')))
 
     # load data
-<<<<<<< HEAD
-    train, dev, test, samples, n_users, n_items, data = load_data(FLAGS.prep_dir, FLAGS.dataset, FLAGS.debug)
+    train, dev, test, samples, n_users, n_items, data = load_data(FLAGS.prep_dir, FLAGS.dataset, FLAGS.prep_name, 
+                                                                  FLAGS.debug)
     item_item_distances_dict = load_item_item_distances(FLAGS.prep_dir, FLAGS.dataset, FLAGS.item_item_file)
     item_item_distance_matrix = build_distance_matrix(item_item_distances_dict, data["id2iid"])
-=======
-    train, dev, test, samples, n_users, n_items, data = load_data(FLAGS.prep_dir, FLAGS.dataset, FLAGS.prep_name,
-                                                                  FLAGS.debug)
->>>>>>> 6acd53a4
 
     model = get_models(n_users, n_items)
     optimizer = get_optimizer(FLAGS)
