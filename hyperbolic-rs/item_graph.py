--- conflicted
+++ resolved
@@ -34,11 +34,7 @@
 flags.DEFINE_string('amazon_reviews', default='Musical_Instruments_5.json.gz',
                     help='Name of the 5-core amazon reviews file')
 flags.DEFINE_string('amazon_meta', default='meta_Musical_Instruments.json.gz',
-<<<<<<< HEAD
-                    help='Name of the 5-core amazon reviews file')
-=======
                     help='Name of the product metadata file in the Amazon dataset')
->>>>>>> b490987b
 flags.DEFINE_string('text_embeddings', default='', help='If provided, it takes embeddings from file')
 flags.DEFINE_float('threshold', default=0.6, help='Cosine similarity threshold to add edges')
 flags.DEFINE_string('use_model_url', default="https://tfhub.dev/google/universal-sentence-encoder-large/5",
@@ -194,10 +190,7 @@
 
 def main(_):
     dataset_path = Path(FLAGS.dataset_path)
-<<<<<<< HEAD
-=======
     item_name = FLAGS.amazon_reviews.split("5")[0][:-1] if FLAGS.item == "amazon" else FLAGS.item
->>>>>>> b490987b
     if not FLAGS.text_embeddings:
         text_file_path = dataset_path / FLAGS.file
 
@@ -226,11 +219,7 @@
 
         weight_first_embed = FLAGS.item == "keen" or "amazon" in FLAGS.dataset_path
         embeds = build_item_embeds(texts, FLAGS.use_model_url, weight_first_embedding=weight_first_embed)
-<<<<<<< HEAD
-        export_text_embeddings(embeds, dataset_path, FLAGS.item)
-=======
         export_text_embeddings(embeds, dataset_path, item_name)
->>>>>>> b490987b
     else:
         embeds = load_text_embeddings(FLAGS.text_embeddings)
 
@@ -252,22 +241,12 @@
     neighs_and_dists = get_neighbors_with_distances(graph)
     result = {"item_item_distances": neighs_and_dists}
 
-<<<<<<< HEAD
-    if FLAGS.item == "amazon":
-        item_name = FLAGS.amazon_reviews.split("5")[0][:-1]
-        file_name = f'{item_name}_{item_name}_{"cos" if FLAGS.use_distance else "hop"}dist_th{FLAGS.threshold}'
-    else:
-        file_name = f'{FLAGS.item}_{FLAGS.item}_{"cos" if FLAGS.use_distance else "hop"}dist_th{FLAGS.threshold}'
-    nx.write_weighted_edgelist(graph, str(dataset_path / (file_name + ".edgelist")))
-    save_as_pickle(dataset_path / (file_name + ".pickle"), result)
-=======
     # stores graph
     graph_file_name = f'{item_name}_th{FLAGS.threshold}_graph.edgelist'
     nx.write_weighted_edgelist(graph, str(dataset_path / graph_file_name))
     # stores distances for preprocessing
     file_name = f'{item_name}_th{FLAGS.threshold}_{"cos" if FLAGS.use_distance else "hop"}distances.pickle'
     save_as_pickle(dataset_path / file_name, result)
->>>>>>> b490987b
 
 
 if __name__ == '__main__':
