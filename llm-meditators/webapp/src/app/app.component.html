<div class="toolbar" role="banner">
  <button mat-icon-button (click)="sidenav.toggle()"><mat-icon>menu</mat-icon></button>
  <span class="title">LLM-Mediators Experiment: {{ dataService.appName() }}</span>
  <div class="spacer"></div>
  <div *ngIf="!authService.credential()" #googleButton></div>
  <div *ngIf="authService.credential()">
    <img class="profileImg" [src]="authService.credential()?.picture" alt="profile picture" />
  </div>
  <a class="small-logo" aria-label="PAIR" href="https://pair.withgoogle.com/" title="Home">
    <img src="/assets/pair-logo.svg" alt="PAIR logo" />
  </a>
</div>

<div class="content" role="main">
  <mat-sidenav-container>
    <mat-sidenav #sidenav mode="side" opened="true">
      <mat-nav-list class="menu-buttons">
        <mat-list-item
          [activated]="router.url === '/' && stageKind() === 'start'"
          [disabled]="stageKind() !== 'start'"
          matListItemTitle
          routerLink="/"
          routerLinkActive="active"
          ariaCurrentWhenActive="page"
        >
          Welcome
        </mat-list-item>
        @for (stage of dataService.data().experiment.stages; track stage.name) {
          <mat-list-item
            [disabled]="stageName() !== stage.name"
            [activated]="stageName() === stage.name"
            matListItemTitle
            routerLink="/"
            routerLinkActive="active"
            ariaCurrentWhenActive="page"
          >
            {{ stage.name }}
          </mat-list-item>
        }
        <mat-list-item
<<<<<<< HEAD
          [activated]="router.url == '/leader-vote'"
          matListItemTitle
          routerLink="/leader-vote"
          routerLinkActive="active"
          ariaCurrentWhenActive="page"
        >
          Leader Vote
        </mat-list-item>
        <mat-list-item
          [activated]="router.url == '/survey'"
          matListItemTitle
          routerLink="/survey"
          routerLinkActive="active"
          ariaCurrentWhenActive="page"
        >
          Survey
        </mat-list-item>
        <mat-list-item
          [activated]="router.url == '/exp-tos'"
          matListItemTitle
          routerLink="/exp-tos"
          routerLinkActive="active"
          ariaCurrentWhenActive="page"
        >
          TOS
        </mat-list-item>
        <mat-list-item
          [activated]="router.url == '/settings'"
=======
          [activated]="router.url === '/settings'"
>>>>>>> 7d4a5ec8
          matListItemTitle
          routerLink="/settings"
          routerLinkActive="active"
          ariaCurrentWhenActive="page"
        >
          <div class="icon-menu-item"><mat-icon>settings</mat-icon>Settings</div>
        </mat-list-item>
        <!-- <mat-list-item [activated]="router.url == '/data'" matListItemTitle routerLink="/data" routerLinkActive="active" ariaCurrentWhenActive="page">
          Data
        </mat-list-item>
        <mat-list-item [activated]="router.url == '/llm-config'" matListItemTitle routerLink="/llm-config" routerLinkActive="active" ariaCurrentWhenActive="page">
          LLM Config
        </mat-list-item>
        <mat-list-item [activated]="router.url == '/prompts'" matListItemTitle routerLink="/prompts" routerLinkActive="active" ariaCurrentWhenActive="page">
          Prompts
        </mat-list-item> -->
      </mat-nav-list>
    </mat-sidenav>

    <mat-sidenav-content>
      <div class="page">
        <router-outlet></router-outlet>
      </div>
    </mat-sidenav-content>
  </mat-sidenav-container>
</div><|MERGE_RESOLUTION|>--- conflicted
+++ resolved
@@ -38,38 +38,7 @@
           </mat-list-item>
         }
         <mat-list-item
-<<<<<<< HEAD
-          [activated]="router.url == '/leader-vote'"
-          matListItemTitle
-          routerLink="/leader-vote"
-          routerLinkActive="active"
-          ariaCurrentWhenActive="page"
-        >
-          Leader Vote
-        </mat-list-item>
-        <mat-list-item
-          [activated]="router.url == '/survey'"
-          matListItemTitle
-          routerLink="/survey"
-          routerLinkActive="active"
-          ariaCurrentWhenActive="page"
-        >
-          Survey
-        </mat-list-item>
-        <mat-list-item
-          [activated]="router.url == '/exp-tos'"
-          matListItemTitle
-          routerLink="/exp-tos"
-          routerLinkActive="active"
-          ariaCurrentWhenActive="page"
-        >
-          TOS
-        </mat-list-item>
-        <mat-list-item
-          [activated]="router.url == '/settings'"
-=======
           [activated]="router.url === '/settings'"
->>>>>>> 7d4a5ec8
           matListItemTitle
           routerLink="/settings"
           routerLinkActive="active"
